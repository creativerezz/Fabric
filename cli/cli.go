--- conflicted
+++ resolved
@@ -217,17 +217,12 @@
 		return
 	}
 
-<<<<<<< HEAD
 	var session *fs.Session
-	if session, err = chatter.Send(currentFlags.BuildChatRequest(strings.Join(os.Args[1:], " ")), currentFlags.BuildChatOptions()); err != nil {
-=======
-	var session *db.Session
 	chatReq := currentFlags.BuildChatRequest(strings.Join(os.Args[1:], " "))
 	if chatReq.Language == "" {
 		chatReq.Language = fabric.DefaultLanguage.Value
 	}
 	if session, err = chatter.Send(chatReq, currentFlags.BuildChatOptions()); err != nil {
->>>>>>> 525f972d
 		return
 	}
 
