--- conflicted
+++ resolved
@@ -41,12 +41,9 @@
 	YouTubeTranscript       bool              `long:"transcript" description:"Grab transcript from YouTube video and send to chat"`
 	YouTubeComments         bool              `long:"comments" description:"Grab comments from YouTube video and send to chat"`
 	DryRun                  bool              `long:"dry-run" description:"Show what would be sent to the model without actually sending it"`
-<<<<<<< HEAD
 	Language                string            `short:"g" long:"language" description:"Specify the Language Code for the chat, e.g. -g=en -g=zh" default:""`
-=======
 	ScrapeURL               string            `short:"u" long:"scrape_url" description:"Scrape website URL to markdown using Jina AI"`
 	ScrapeQuestion          string            `short:"q" long:"scrape_question" description:"Search question using Jina AI"`
->>>>>>> 64da74e2
 }
 
 // Init Initialize flags. returns a Flags struct and an error
