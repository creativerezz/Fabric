--- conflicted
+++ resolved
@@ -166,7 +166,7 @@
 #  and can be added to the global gitignore or merged into this file.  For a more nuclear
 #  option (not recommended) you can uncomment the following to ignore the entire idea folder.
 #.idea/
-<<<<<<< HEAD
+
 patterns/dialog_with_socrates/Apology by Plato.txt
 patterns/dialog_with_socrates/Phaedrus by Plato.txt
 patterns/dialog_with_socrates/Symposium by Plato.txt
@@ -175,7 +175,7 @@
 patterns/dialog_with_socrates/The Memorable Thoughts of Socrates by Xenophon.txt
 patterns/dialog_with_socrates/The Republic by Plato.txt
 patterns/dialog_with_socrates/The Symposium by Xenophon.txt
-=======
+
 web/node_modules
 
 # Output
@@ -341,4 +341,3 @@
 web/.svelte-kit
 
 # End of https://www.toptal.com/developers/gitignore/api/node
->>>>>>> 1ce5bd44
